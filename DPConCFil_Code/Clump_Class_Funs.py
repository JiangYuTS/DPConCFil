import time
import numpy as np
import astropy.io.fits as fits
from astropy.table import Table
from skimage import measure, morphology
from scipy import optimize
import copy
from tqdm import tqdm

import FacetClumps


def Cal_Table_From_Regions(clumpsObj):
    """
    Calculate physical properties for each identified clump region.
    
    This function extracts various properties from detected clump regions, including:
    - Peak value and location
    - Center of mass
    - Clump size/dimensions
    - Total flux (sum)
    - Volume
    - Edge status (whether clump touches data boundary)
    - Orientation angle
    
    Parameters:
    -----------
    clumpsObj : object
        An object containing the original data and mask information
        
    Returns:
    --------
    detect_infor_dict : dict
        Dictionary containing all calculated clump properties
    """
    origin_data = clumpsObj.origin_data
    regions_data = fits.getdata(clumpsObj.mask_name)
    # regions_data = np.array(regions_data, dtype='int')
    regions_list = measure.regionprops(regions_data)
    peak_value = []
    peak_location = []
    clump_com = []
    clump_size = []
    clump_sum = []
    clump_volume = []
    clump_edge = []
    clump_angle = []
    detect_infor_dict = {}
    
    # Loop through each detected region
    for index in range(len(regions_list)):
        clump_coords = regions_list[index].coords
        #     clump_coords = (clump_coords[:,0],clump_coords[:,1],clump_coords[:,2])
        clump_coords_x = clump_coords[:, 0]
        clump_coords_y = clump_coords[:, 1]
        clump_coords_z = clump_coords[:, 2]
        
        # Get the bounding box of the clump
        clump_x_min, clump_x_max = clump_coords_x.min(), clump_coords_x.max()
        clump_y_min, clump_y_max = clump_coords_y.min(), clump_coords_y.max()
        clump_z_min, clump_z_max = clump_coords_z.min(), clump_coords_z.max()
        
        # Create a local data cube for the clump
        clump_item = np.zeros(
            (clump_x_max - clump_x_min + 1, clump_y_max - clump_y_min + 1, clump_z_max - clump_z_min + 1))
        clump_item[(clump_coords_x - clump_x_min, clump_coords_y - clump_y_min, clump_coords_z - clump_z_min)] = \
            origin_data[clump_coords_x, clump_coords_y, clump_coords_z]
        
        # Extract intensity values (masses) at the clump coordinates
        od_mass = origin_data[(clump_coords_x, clump_coords_y, clump_coords_z)]
        #         od_mass = od_mass - od_mass.min()
        
        # Duplicate mass values for weighted calculations
        mass_array = np.c_[od_mass, od_mass, od_mass]
        
        # Calculate intensity-weighted center of mass
        com = np.around((mass_array * clump_coords).sum(0) \
                        / od_mass.sum(), 3).tolist()
        
        # Calculate clump size (standard deviation along each axis)
        size = np.sqrt(np.abs((mass_array * (np.array(clump_coords) ** 2)).sum(0) / od_mass.sum() - \
                       ((mass_array * np.array(clump_coords)).sum(0) / od_mass.sum()) ** 2))
        
        clump_com.append(com)
        clump_size.append(size.tolist())
        
        # Calculate orientation using principal component analysis
        com_item = [com[0] - clump_x_min, com[1] - clump_y_min, com[2] - clump_z_min]
        D, V, size_ratio, angle = FacetClumps.FacetClumps_3D_Funs.Get_DV(clump_item, com_item)
        clump_angle.append(angle)
        
        # Find peak position and value
        peak_coord = np.where(clump_item == clump_item.max())
        peak_coord = [(peak_coord[0] + clump_x_min)[0], (peak_coord[1] + clump_y_min)[0],
                      (peak_coord[2] + clump_z_min)[0]]
        peak_value.append(origin_data[peak_coord[0], peak_coord[1], peak_coord[2]])
        peak_location.append(peak_coord)
        
        # Calculate total flux and volume
        clump_sum.append(od_mass.sum())
        clump_volume.append(len(clump_coords_x))
        
        # Check if clump touches the edge of the data cube
        data_size = origin_data.shape
        if clump_x_min == 0 or clump_y_min == 0 or clump_z_min == 0 or \
                clump_x_max + 1 == data_size[0] or clump_y_max + 1 == data_size[1] or clump_z_max + 1 == data_size[2]:
            clump_edge.append(1)  # Clump touches data edge
        else:
            clump_edge.append(0)  # Clump is fully inside data
    
    # Store all calculated properties in the output dictionary
    detect_infor_dict['peak_value'] = np.around(peak_value, 3).tolist()
    detect_infor_dict['peak_location'] = peak_location
    detect_infor_dict['clump_center'] = clump_com
    detect_infor_dict['clump_size'] = np.around(clump_size, 3).tolist()
    detect_infor_dict['clump_sum'] = np.around(clump_sum, 3).tolist()
    detect_infor_dict['clump_volume'] = clump_volume
    detect_infor_dict['clump_angle'] = clump_angle
    detect_infor_dict['clump_edge'] = clump_edge
    detect_infor_dict['regions_data'] = regions_data
    return detect_infor_dict


def Detect_From_Regions(clumpsObj):
    """
    Main function to extract and save clump information from region data.
    
    This function processes 3D data to:
    1. Calculate clump properties
    2. Create catalog tables in pixel and WCS coordinates
    3. Save results to output files
    4. Record execution time and parameters
    
    Parameters:
    -----------
    clumpsObj : object
        An object containing input and output file information and the data
        
    Returns:
    --------
    did_tables : dict
        Dictionary containing output tables and region mask
    """
    start_1 = time.time()
    start_2 = time.ctime()
    did_table, td_outcat, td_outcat_wcs = [], [], []
    file_name, outcat_name, outcat_wcs_name = clumpsObj.file_name, clumpsObj.outcat_name, clumpsObj.outcat_wcs_name
    origin_data = clumpsObj.origin_data
    ndim = origin_data.ndim
    
    # Check data dimensionality - only works with 3D data
    if ndim == 3:
        did_table = Cal_Table_From_Regions(clumpsObj)
    else:
        raise Exception('Please check the dimensionality of the data!')
    
    # Create output tables if clumps were found
    if len(did_table['peak_value']) != 0:
        data_header = fits.getheader(file_name)
        # Convert from pixel to world coordinates using FITS header info
        td_outcat, td_outcat_wcs, convert_to_WCS = FacetClumps.Detect_Files_Funs.Table_Interface(did_table, data_header, ndim)
        td_outcat.write(outcat_name, overwrite=True)
        td_outcat_wcs.write(outcat_wcs_name, overwrite=True)
        print('Number:', len(did_table['peak_value']))
    else:
        print('No clumps!')
        convert_to_WCS = False
    
    # Record execution time and parameters
    end_1 = time.time()
    end_2 = time.ctime()
    delta_time = np.around(end_1 - start_1, 2)
    par_time_record = np.hstack([[start_2, end_2, delta_time, convert_to_WCS]])
    par_time_record = Table(par_time_record, names=['Start', 'End', 'DTime', 'CToWCS'])
    par_time_record.write(outcat_name[:-4] + '_FacetClumps_record.csv', overwrite=True)
    print('Time:', delta_time)
    
    # Prepare return dictionary
    did_tables = {}
    did_tables['outcat_table'] = td_outcat
    did_tables['outcat_wcs_table'] = td_outcat_wcs
    did_tables['mask'] = did_table['regions_data']
    return did_tables


def Build_RC_Dict_Simplified(com, regions_array, regions_list):
    """
    Build a dictionary mapping region IDs to centers of mass.
    
    This function creates a mapping from region ID to indices of centers of mass
    that fall within that region.
    
    Parameters:
    -----------
    com : list
        List of center of mass coordinates
    regions_array : ndarray
        Array of region IDs
    regions_list : list
        List of region properties
        
    Returns:
    --------
    rc_dict : dict
        Dictionary mapping region IDs to indices of centers contained in them
    """
    k1 = 0
    rc_dict = {}
    # Initialize dictionary with empty lists for each region
    for i in range(1, len(regions_list)+1):
        rc_dict[i] = []
    
    # Round coordinates to integers for indexing
    center = np.array(np.around(com, 0), dtype='uint16')
    
    # Assign each center to its containing region
    for cent in center:
        if regions_array[cent[0], cent[1], cent[2]] != 0:
            rc_dict[regions_array[cent[0], cent[1], cent[2]]].append(k1)
        else:
            print('Lose com:', cent)
        k1 += 1
    return rc_dict


def Single_Gaussian_Fit(*parameters_init):
    """
    Create a 2D Gaussian function with given parameters.
    
    Parameters:
    -----------
    parameters_init : list
        [amplitude, center_x, center_y, width_x, width_y, theta]
        where theta is the rotation angle in radians
    
    Returns:
    --------
    Single_Gauss : function
        A function that calculates 2D Gaussian values for given coordinates
    """
    Single_Gauss = lambda x, y: \
        parameters_init[0] * np.exp(
            -((x - parameters_init[1]) ** 2 * (np.cos(parameters_init[5]) ** 2 / (2 * parameters_init[3] ** 2) + \
                                               np.sin(parameters_init[5]) ** 2 / (2 * parameters_init[4] ** 2)) + \
              (x - parameters_init[1]) * (y - parameters_init[2]) * (
                          np.sin(2 * parameters_init[5]) / (2 * parameters_init[4] ** 2) - \
                          np.sin(2 * parameters_init[5]) / (2 * parameters_init[3] ** 2)) + \
              (y - parameters_init[2]) ** 2 * (np.sin(parameters_init[5]) ** 2 / (2 * parameters_init[3] ** 2) + \
                                               np.cos(parameters_init[5]) ** 2 / (2 * parameters_init[4] ** 2))))
    return Single_Gauss


def Parameters_Init(data):
    """
    Estimate initial parameters for Gaussian fitting.
    
    This function calculates initial estimates for:
    - Center position (intensity-weighted mean position)
    - Width in x and y (intensity-weighted mean distance from center)
    - Peak height (maximum value in data)
    - Rotation angle (default to 45 degrees)
    
    Parameters:
    -----------
    data : ndarray
        2D array of data to be fitted
        
    Returns:
    --------
    parameters_init : list
        Initial parameter estimates [height, center_x, center_y, width_x, width_y, angle]
    """
    # Default rotation angle at 45 degrees (in radians)
    theta1 = 45 * np.pi / 180
    
    # Calculate total flux for weighted calculations
    total = np.nansum(data)
    
    # Get coordinate grids
    X, Y = np.indices(data.shape)
    
    # Calculate intensity-weighted center position
    center_x1 = np.nansum(X * data) / total
    center_y1 = np.nansum(Y * data) / total
    
    # Extract 1D profiles through the center
    row = data[int(center_x1), :]
    col = data[:, int(center_y1)]
    
    # Estimate width as intensity-weighted distance from center
    width_x1 = np.nansum(np.sqrt(abs((np.arange(col.size) - center_y1) ** 2 * col)) / np.nansum(col))
    width_y1 = np.nansum(np.sqrt(abs((np.arange(row.size) - center_x1) ** 2 * row)) / np.nansum(row))
    
    # Use maximum value as height
    height1 = np.nanmax(data)
    
    parameters_init = [height1, center_x1, center_y1, width_x1, width_y1, theta1]
    return parameters_init


def Gaussian_Fit(data):
    """
    Fit a 2D Gaussian function to data.
    
    This function attempts to fit a 2D Gaussian to the provided data using 
    least squares optimization. If the fit fails, it retries with different
    optimization methods.
    
    Parameters:
    -----------
    data : ndarray
        2D array of data to fit
        
    Returns:
    --------
    fit_infor : object
        Optimization result object with fit information
    fit_flag : int
        Flag indicating whether fit was successful (1) or failed (0)
    """
    # Get initial parameter estimates
    parameters_init = Parameters_Init(data)
    
    # Set bounds for the parameters
    bounds_low = [parameters_init[0] / 2, parameters_init[1] - parameters_init[3], \
                  parameters_init[2] - parameters_init[4], parameters_init[3] / 2, parameters_init[4] / 2, -90]
    bounds_up = [parameters_init[0] * 2, parameters_init[1] + parameters_init[3], \
                 parameters_init[2] + parameters_init[4], parameters_init[3] * 2, parameters_init[4] * 2, 90]
    
    # Define error function to minimize (difference between model and data)
    error_fun = lambda p: np.ravel(Single_Gaussian_Fit(*p)(*np.indices(data.shape)) - data)
    
    # Attempt to fit using trust region reflective algorithm
    fit_infor = optimize.least_squares(error_fun, parameters_init, f_scale=0.01, method='trf')
    
    # Check if fit converged (nfev < 1000)
    k = 0
    fit_flag = 1
    while fit_infor.nfev >= 1000:
        # Note: this section has an error - random module is not imported
        # Should be: method=(['trf', 'dogbox', 'lm'][np.random.randint(0, 3)])
        fit_infor = optimize.least_squares(error_fun, parameters_init, f_scale=0.01, \
                                           method='{}'.format(['trf', 'dogbox', 'lm'][random.randint(0, 3)]))
        print('Number of function evaluations done:', fit_infor.nfev)
        k += 1
        if k > 10:
            fit_flag = 0
            print('The fit has failed!')
            break
    return fit_infor, fit_flag


<<<<<<< HEAD
def Clump_Items_Con(input_data, index, regions_list, output_dicts):
    """
    Analyze a single clump and find connected clumps.
    
    This function extracts a clump, creates a standardized box around it,
    and finds neighboring clumps that are connected to it at different
    structuring element sizes.
    
    Parameters:
    -----------
    input_data : list
        List containing the original data and region arrays
    index : int
        Index of the clump to analyze
    regions_list : list
        List of region properties
    output_dicts : list
        List of dictionaries to store output information
        
    Returns:
    --------
    clump_item : ndarray
        3D array containing the clump data
    start_coords : list
        Starting coordinates of the clump box in the original data
    output_dicts : list
        Updated dictionaries with clump coordinates and connectivity information
    """
    origin_data, regions_data = input_data[0], input_data[1]
    clump_coords_dict, connected_ids_dict_lists = output_dicts
    
    # Get coordinates of the current clump
=======
def Clump_Items_Con(input_data,index,regions_list,output_dicts):
    origin_data,regions_data = input_data[0],input_data[1]
    clump_coords_dict,connected_ids_dict_lists = output_dicts
>>>>>>> d17f3abd
    clump_coords = regions_list[index].coords
    clump_coords_dict[index] = clump_coords
    core_x = clump_coords[:, 0]
    core_y = clump_coords[:, 1]
    core_z = clump_coords[:, 2]
    
    # Find bounding box of the clump
    x_min = core_x.min()
    x_max = core_x.max()
    y_min = core_y.min()
    y_max = core_y.max()
    z_min = core_z.min()
    z_max = core_z.max()
    
    # Create a standardized box around the clump with padding
    length = np.max([x_max - x_min, y_max - y_min, z_max - z_min]) + 5
    wish_len = 10
    if length < wish_len:
        length = wish_len + 5
    
    # Create empty box and position clump in the center
    clump_item = np.zeros([length, length, length])
    start_x = np.int64((length - (x_max - x_min)) / 2)
    start_y = np.int64((length - (y_max - y_min)) / 2)
    start_z = np.int64((length - (z_max - z_min)) / 2)
<<<<<<< HEAD
    
    # Copy clump data to the standardized box
    clump_item[core_x - x_min + start_x, core_y - y_min + start_y, core_z - z_min + start_z] = origin_data[core_x, core_y, core_z]
    
    # Calculate starting coordinates in the original data
    start_coords = [x_min - start_x, y_min - start_y, z_min - start_z]
    
    # Adjust for boundary conditions
=======
    clump_item[core_x - x_min + start_x, core_y - y_min + start_y, core_z - z_min + start_z] = origin_data[core_x, core_y, core_z]
    
    start_coords = [x_min - start_x, y_min - start_y, z_min - start_z]
>>>>>>> d17f3abd
    start_x_for_de = max(x_min - start_x, 0)
    start_y_for_de = max(y_min - start_y, 0)
    start_z_for_de = max(z_min - start_z, 0)
    
<<<<<<< HEAD
    # Find connected clumps at different structuring element sizes
    for i in range(3):
        # Get region data with erosion level i
        regions_data_erosed = input_data[1+i]
        
        # Extract region data around the clump
        clump_region_box = regions_data_erosed[start_x_for_de:start_x_for_de + length,
                                               start_y_for_de:start_y_for_de + length,
                                               start_z_for_de:start_z_for_de + length]
        
        # Create a binary mask of the clump
        clump_item_region_box = np.zeros_like(clump_region_box)
        clump_item_region_box[core_x - start_x_for_de, core_y - start_y_for_de, core_z - start_z_for_de] = 1
        
        # Dilate the clump mask to find neighboring regions
        clump_item_region_box_dilated = morphology.dilation(clump_item_region_box, morphology.ball(1))
        
        # Find overlapping regions (connected clumps)
        clump_region_multipled = (clump_item_region_box_dilated - clump_item_region_box) * clump_region_box
        connected_centers_id = list(set((clump_region_multipled[clump_region_multipled.astype(bool)] - 1).astype(int)))
        
        # Store the list of connected clump IDs
        connected_ids_dict_lists[i][index] = connected_centers_id
        
    return clump_item, start_coords, output_dicts


def Gaussian_Fit_Infor(input_data, regions_list, centers, edges, angles,fit_flag):
    """
    Perform Gaussian fitting on all clumps to refine their parameters.
    
    This function processes each clump to:
    1. Create a standardized box around the clump
    2. Find connected neighboring clumps
    3. Perform 2D Gaussian fits on projected data to refine center and angle parameters
    
    Parameters:
    -----------
    input_data : list
        List containing original data and region arrays
    regions_list : list
        List of region properties
    centers : list
        Initial estimates of clump centers
    edges : list
        Flags indicating whether clumps touch data edges
    angles : list
        Initial estimates of clump orientation angles
        
    Returns:
    --------
    centers_fited : list
        Refined clump center positions
    angles_fited : list
        Refined clump orientation angles
    clump_coords_dict : dict
        Dictionary of clump coordinates
    connected_ids_dict_lists : list
        Lists of connected clump IDs at different scales
    """
=======
    for i in range(3):
        regions_data_erosed = input_data[1+i]
        clump_region_box = regions_data_erosed[start_x_for_de:start_x_for_de + length,
                                               start_y_for_de:start_y_for_de + length,
                                               start_z_for_de:start_z_for_de + length]
        clump_item_region_box = np.zeros_like(clump_region_box)
        clump_item_region_box[core_x - start_x_for_de, core_y - start_y_for_de, core_z - start_z_for_de] = 1
        clump_item_region_box_dilated = morphology.dilation(clump_item_region_box, morphology.ball(1))
        clump_region_multipled = (clump_item_region_box_dilated - clump_item_region_box) * clump_region_box
        connected_centers_id = list(set((clump_region_multipled[clump_region_multipled.astype(bool)] - 1).astype(int)))
        connected_ids_dict_lists[i][index] = connected_centers_id
    return clump_item, start_coords, output_dicts


def Gaussian_Fit_Infor(input_data, regions_list, centers, edges, angles):
>>>>>>> d17f3abd
    start_1 = time.time()
    
    # Initialize output dictionaries
    clump_coords_dict = {}
    connected_ids_dict_lists = [{},{},{}]
<<<<<<< HEAD
    output_dicts = [clump_coords_dict, connected_ids_dict_lists]
    
    # Create copies to store refined values
    centers_fited = centers.copy()
    angles_fited = angles.copy()
    origin_data_shape = input_data[0].shape
    
    # Process each clump with progress bar
    for index in tqdm(range(len(centers))):
        # Get clump data and connectivity information
        clump_item, start_coords, output_dicts = Clump_Items_Con(input_data, index, regions_list, output_dicts)
        
        # Only fit non-edge clumps (edge clumps may have incomplete data)
        if edges[index] == 0 and fit_flag:
            # Project clump to 2D by summing along z-axis
=======
    output_dicts = [clump_coords_dict,connected_ids_dict_lists]
    centers_fited = centers.copy()
    angles_fited = angles.copy()
    origin_data_shape = input_data[0].shape
    for index in tqdm(range(len(centers))):
        clump_item, start_coords, output_dicts = Clump_Items_Con(input_data,index,regions_list,output_dicts)
        if edges[index] == 0:
>>>>>>> d17f3abd
            data = clump_item.sum(0)
            fit_infor, fit_flag_1 = Gaussian_Fit(data)
            
            # Project clump to 2D by summing along y-axis
            data = clump_item.sum(1)
            fit_infor_1, fit_flag_2 = Gaussian_Fit(data)
            
            # If both fits succeeded, update center and angle
            if fit_flag_1 and fit_flag_2:
                parameters = fit_infor.x
                parameters_1 = fit_infor_1.x
                
                # Calculate refined center in original data coordinates
                centers_fited_index_x = np.around(parameters_1[1] + start_coords[0], 3)
                centers_fited_index_y = np.around(parameters[1] + start_coords[1], 3)
                centers_fited_index_z = np.around(parameters[2] + start_coords[2], 3)
                
                # Check if center is inside data boundaries
                if centers_fited_index_x > 0 and centers_fited_index_x < origin_data_shape[0] and \
                        centers_fited_index_y > 0 and centers_fited_index_y < origin_data_shape[1] and \
                        centers_fited_index_z > 0 and centers_fited_index_z < origin_data_shape[2]:
                    
                    # Update center coordinates
                    centers_fited[index] = [centers_fited_index_x, centers_fited_index_y, centers_fited_index_z]
                    
                    # Calculate orientation angle
                    theta = (parameters[5] * 180 / np.pi) % 180
                    if parameters[3] > parameters[4]:
                        theta -= 90
                    elif parameters[3] < parameters[4] and theta > 90:
                        theta -= 180
                    
                    # Update angle
                    angles_fited[index] = np.around(theta, 2)
    
    end_1 = time.time()
    delta_time = np.around(end_1 - start_1, 2)
    print('Fitting Clumps Time:', delta_time)
<<<<<<< HEAD
    
=======
>>>>>>> d17f3abd
    return centers_fited, angles_fited, clump_coords_dict, connected_ids_dict_lists


def Get_Data_Ranges_WCS(origin_data, data_wcs):
    """
    Calculate the physical (world coordinate) ranges of the data cube.
    
    This function converts the pixel boundaries of the data cube into
    physical coordinates (typically Galactic longitude, latitude, and velocity).
    
    Parameters:
    -----------
    origin_data : ndarray
        Original data cube
    data_wcs : WCS object
        World Coordinate System object from the FITS header
        
    Returns:
    --------
    data_ranges_lbv : list
        List of physical coordinate ranges [longitude, latitude, velocity]
    """
    origin_data_shape = origin_data.shape
    
    # Handle 4D WCS (common in radio astronomy data cubes)
    if data_wcs.naxis == 4:
        # Convert corner pixels to world coordinates
        data_ranges_start = data_wcs.all_pix2world(0, 0, 0, 0, 0)
        data_ranges_end = data_wcs.all_pix2world(origin_data_shape[2] - 1, origin_data_shape[1] - 1, \
                                                 origin_data_shape[0] - 1, 0, 0)
    # Handle 3D WCS
    elif data_wcs.naxis == 3:
        data_ranges_start = data_wcs.all_pix2world(0, 0, 0, 0)
        data_ranges_end = data_wcs.all_pix2world(origin_data_shape[2] - 1, origin_data_shape[1] - 1, \
                                                 origin_data_shape[0] - 1, 0)
<<<<<<< HEAD
    
    # Format coordinate ranges as [longitude, latitude, velocity]
    # Note: velocity is converted from m/s to km/s
=======
>>>>>>> d17f3abd
    data_ranges_lbv = [[data_ranges_start[0].tolist(), data_ranges_end[0].tolist()], \
                       [data_ranges_start[1].tolist(), data_ranges_end[1].tolist()], \
                       [data_ranges_start[2] / 1000, data_ranges_end[2] / 1000]]
    
    return data_ranges_lbv<|MERGE_RESOLUTION|>--- conflicted
+++ resolved
@@ -4,6 +4,7 @@
 from astropy.table import Table
 from skimage import measure, morphology
 from scipy import optimize
+import copy
 import copy
 from tqdm import tqdm
 
@@ -350,7 +351,6 @@
     return fit_infor, fit_flag
 
 
-<<<<<<< HEAD
 def Clump_Items_Con(input_data, index, regions_list, output_dicts):
     """
     Analyze a single clump and find connected clumps.
@@ -383,11 +383,6 @@
     clump_coords_dict, connected_ids_dict_lists = output_dicts
     
     # Get coordinates of the current clump
-=======
-def Clump_Items_Con(input_data,index,regions_list,output_dicts):
-    origin_data,regions_data = input_data[0],input_data[1]
-    clump_coords_dict,connected_ids_dict_lists = output_dicts
->>>>>>> d17f3abd
     clump_coords = regions_list[index].coords
     clump_coords_dict[index] = clump_coords
     core_x = clump_coords[:, 0]
@@ -413,7 +408,6 @@
     start_x = np.int64((length - (x_max - x_min)) / 2)
     start_y = np.int64((length - (y_max - y_min)) / 2)
     start_z = np.int64((length - (z_max - z_min)) / 2)
-<<<<<<< HEAD
     
     # Copy clump data to the standardized box
     clump_item[core_x - x_min + start_x, core_y - y_min + start_y, core_z - z_min + start_z] = origin_data[core_x, core_y, core_z]
@@ -422,16 +416,10 @@
     start_coords = [x_min - start_x, y_min - start_y, z_min - start_z]
     
     # Adjust for boundary conditions
-=======
-    clump_item[core_x - x_min + start_x, core_y - y_min + start_y, core_z - z_min + start_z] = origin_data[core_x, core_y, core_z]
-    
-    start_coords = [x_min - start_x, y_min - start_y, z_min - start_z]
->>>>>>> d17f3abd
     start_x_for_de = max(x_min - start_x, 0)
     start_y_for_de = max(y_min - start_y, 0)
     start_z_for_de = max(z_min - start_z, 0)
     
-<<<<<<< HEAD
     # Find connected clumps at different structuring element sizes
     for i in range(3):
         # Get region data with erosion level i
@@ -492,29 +480,11 @@
     connected_ids_dict_lists : list
         Lists of connected clump IDs at different scales
     """
-=======
-    for i in range(3):
-        regions_data_erosed = input_data[1+i]
-        clump_region_box = regions_data_erosed[start_x_for_de:start_x_for_de + length,
-                                               start_y_for_de:start_y_for_de + length,
-                                               start_z_for_de:start_z_for_de + length]
-        clump_item_region_box = np.zeros_like(clump_region_box)
-        clump_item_region_box[core_x - start_x_for_de, core_y - start_y_for_de, core_z - start_z_for_de] = 1
-        clump_item_region_box_dilated = morphology.dilation(clump_item_region_box, morphology.ball(1))
-        clump_region_multipled = (clump_item_region_box_dilated - clump_item_region_box) * clump_region_box
-        connected_centers_id = list(set((clump_region_multipled[clump_region_multipled.astype(bool)] - 1).astype(int)))
-        connected_ids_dict_lists[i][index] = connected_centers_id
-    return clump_item, start_coords, output_dicts
-
-
-def Gaussian_Fit_Infor(input_data, regions_list, centers, edges, angles):
->>>>>>> d17f3abd
     start_1 = time.time()
     
     # Initialize output dictionaries
     clump_coords_dict = {}
     connected_ids_dict_lists = [{},{},{}]
-<<<<<<< HEAD
     output_dicts = [clump_coords_dict, connected_ids_dict_lists]
     
     # Create copies to store refined values
@@ -530,15 +500,6 @@
         # Only fit non-edge clumps (edge clumps may have incomplete data)
         if edges[index] == 0 and fit_flag:
             # Project clump to 2D by summing along z-axis
-=======
-    output_dicts = [clump_coords_dict,connected_ids_dict_lists]
-    centers_fited = centers.copy()
-    angles_fited = angles.copy()
-    origin_data_shape = input_data[0].shape
-    for index in tqdm(range(len(centers))):
-        clump_item, start_coords, output_dicts = Clump_Items_Con(input_data,index,regions_list,output_dicts)
-        if edges[index] == 0:
->>>>>>> d17f3abd
             data = clump_item.sum(0)
             fit_infor, fit_flag_1 = Gaussian_Fit(data)
             
@@ -577,10 +538,7 @@
     end_1 = time.time()
     delta_time = np.around(end_1 - start_1, 2)
     print('Fitting Clumps Time:', delta_time)
-<<<<<<< HEAD
-    
-=======
->>>>>>> d17f3abd
+    
     return centers_fited, angles_fited, clump_coords_dict, connected_ids_dict_lists
 
 
@@ -616,12 +574,9 @@
         data_ranges_start = data_wcs.all_pix2world(0, 0, 0, 0)
         data_ranges_end = data_wcs.all_pix2world(origin_data_shape[2] - 1, origin_data_shape[1] - 1, \
                                                  origin_data_shape[0] - 1, 0)
-<<<<<<< HEAD
     
     # Format coordinate ranges as [longitude, latitude, velocity]
     # Note: velocity is converted from m/s to km/s
-=======
->>>>>>> d17f3abd
     data_ranges_lbv = [[data_ranges_start[0].tolist(), data_ranges_end[0].tolist()], \
                        [data_ranges_start[1].tolist(), data_ranges_end[1].tolist()], \
                        [data_ranges_start[2] / 1000, data_ranges_end[2] / 1000]]
